--- conflicted
+++ resolved
@@ -11,22 +11,15 @@
 // HTTPListenerPolicySpecApplyConfiguration represents a declarative configuration of the HTTPListenerPolicySpec type for use
 // with apply.
 type HTTPListenerPolicySpecApplyConfiguration struct {
-<<<<<<< HEAD
-	TargetRefs      []LocalPolicyTargetReferenceApplyConfiguration `json:"targetRefs,omitempty"`
-	TargetSelectors []LocalPolicyTargetSelectorApplyConfiguration  `json:"targetSelectors,omitempty"`
-	AccessLog       []AccessLogApplyConfiguration                  `json:"accessLog,omitempty"`
-	UpgradeConfig   *UpgradeConfigApplyConfiguration               `json:"upgradeConfig,omitempty"`
-	Tracing         *TracingApplyConfiguration                     `json:"tracing,omitempty"`
-=======
 	TargetRefs                 []LocalPolicyTargetReferenceApplyConfiguration `json:"targetRefs,omitempty"`
 	TargetSelectors            []LocalPolicyTargetSelectorApplyConfiguration  `json:"targetSelectors,omitempty"`
 	AccessLog                  []AccessLogApplyConfiguration                  `json:"accessLog,omitempty"`
+	Tracing                    *TracingApplyConfiguration                     `json:"tracing,omitempty"`
 	UpgradeConfig              *UpgradeConfigApplyConfiguration               `json:"upgradeConfig,omitempty"`
 	UseRemoteAddress           *bool                                          `json:"useRemoteAddress,omitempty"`
 	XffNumTrustedHops          *uint32                                        `json:"xffNumTrustedHops,omitempty"`
 	ServerHeaderTransformation *apiv1alpha1.ServerHeaderTransformation        `json:"serverHeaderTransformation,omitempty"`
 	StreamIdleTimeout          *v1.Duration                                   `json:"streamIdleTimeout,omitempty"`
->>>>>>> 5cd784b4
 }
 
 // HTTPListenerPolicySpecApplyConfiguration constructs a declarative configuration of the HTTPListenerPolicySpec type for use with
@@ -74,6 +67,14 @@
 	return b
 }
 
+// WithTracing sets the Tracing field in the declarative configuration to the given value
+// and returns the receiver, so that objects can be built by chaining "With" function invocations.
+// If called multiple times, the Tracing field is set to the value of the last call.
+func (b *HTTPListenerPolicySpecApplyConfiguration) WithTracing(value *TracingApplyConfiguration) *HTTPListenerPolicySpecApplyConfiguration {
+	b.Tracing = value
+	return b
+}
+
 // WithUpgradeConfig sets the UpgradeConfig field in the declarative configuration to the given value
 // and returns the receiver, so that objects can be built by chaining "With" function invocations.
 // If called multiple times, the UpgradeConfig field is set to the value of the last call.
@@ -82,13 +83,6 @@
 	return b
 }
 
-<<<<<<< HEAD
-// WithTracing sets the Tracing field in the declarative configuration to the given value
-// and returns the receiver, so that objects can be built by chaining "With" function invocations.
-// If called multiple times, the Tracing field is set to the value of the last call.
-func (b *HTTPListenerPolicySpecApplyConfiguration) WithTracing(value *TracingApplyConfiguration) *HTTPListenerPolicySpecApplyConfiguration {
-	b.Tracing = value
-=======
 // WithUseRemoteAddress sets the UseRemoteAddress field in the declarative configuration to the given value
 // and returns the receiver, so that objects can be built by chaining "With" function invocations.
 // If called multiple times, the UseRemoteAddress field is set to the value of the last call.
@@ -118,6 +112,5 @@
 // If called multiple times, the StreamIdleTimeout field is set to the value of the last call.
 func (b *HTTPListenerPolicySpecApplyConfiguration) WithStreamIdleTimeout(value v1.Duration) *HTTPListenerPolicySpecApplyConfiguration {
 	b.StreamIdleTimeout = &value
->>>>>>> 5cd784b4
 	return b
 }